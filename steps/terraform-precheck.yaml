parameters:
  - name: keyvaultName
    default: ''

  - name: keyvaultSecret
    default: ''

  - name: location
    default: 'UK South'
    values:
      - 'UK South'
      - 'UK West'

  - name: serviceConnection
    default: ''

  - name: overrideAction
    default: apply

steps:
  - checkout: self
  - checkout: cnp-azuredevops-libraries
  - template: ./set-build-repo-suffix-env-var.yaml

  - template: ./install-use-tfswitch.yaml
    parameters:
      tfswitchArgs: -b ~/.local/bin/terraform --latest
      workingDirectory: $(System.DefaultWorkingDirectory)/$(buildRepoSuffix)

  - task: AzureKeyVault@1
    displayName: Retrieve keyvault secret for ADO token
    inputs:
      ConnectedServiceName: ${{ parameters.serviceConnection }}
      keyVaultName: ${{ parameters.keyvaultName }}
      secretsFilter: ${{ parameters.keyvaultSecret }}
      runAsPreJob: false

  - task: PowerShell@2
    displayName: Run tests
    inputs:
      targetType: 'filePath'
      filePath: $(System.DefaultWorkingDirectory)/cnp-azuredevops-libraries/scripts/pester-tests.ps1
      pwsh: true

  - task: PublishTestResults@2
    displayName: 'Publish Test Results **/TEST-*.xml'
    inputs:
      testResultsFormat: NUnit
      failTaskOnFailedTests: true
    condition: always()

  - task: Bash@3
    displayName: Prevent parallel run
<<<<<<< HEAD
    # Run step if (not a plan and is manually triggered) or (branch is main and is auto triggered)
    condition: |
      and(succeeded(),
        or(
            and(
                ne('${{ parameters.overrideAction }}', 'plan'),
                eq(variables['isAutoTriggered'], false)
            ),
            and(
                eq(variables['isAutoTriggered'], true),
                eq(variables['isMain'], true)
            )
        )
      )
=======
    condition: and(succeeded(), ne('${{ parameters.overrideAction }}', 'plan'))
    env:
      thisbuild: $(Build.BuildId)
      pipelinedefinition: $(System.DefinitionId)
      azuredevopstoken: $(azure-devops-token)
>>>>>>> b96b328f
    inputs:
      filePath: $(System.DefaultWorkingDirectory)/cnp-azuredevops-libraries/scripts/builds-check.sh<|MERGE_RESOLUTION|>--- conflicted
+++ resolved
@@ -51,7 +51,6 @@
 
   - task: Bash@3
     displayName: Prevent parallel run
-<<<<<<< HEAD
     # Run step if (not a plan and is manually triggered) or (branch is main and is auto triggered)
     condition: |
       and(succeeded(),
@@ -66,12 +65,9 @@
             )
         )
       )
-=======
-    condition: and(succeeded(), ne('${{ parameters.overrideAction }}', 'plan'))
     env:
       thisbuild: $(Build.BuildId)
       pipelinedefinition: $(System.DefinitionId)
       azuredevopstoken: $(azure-devops-token)
->>>>>>> b96b328f
     inputs:
       filePath: $(System.DefaultWorkingDirectory)/cnp-azuredevops-libraries/scripts/builds-check.sh