--- conflicted
+++ resolved
@@ -212,7 +212,6 @@
       ${{ else }}:
         workingDirectory: '$(System.DefaultWorkingDirectory)/$(buildRepoSuffix)/${{ parameters.baseDirectory }}/${{ parameters.component }}'
 
-<<<<<<< HEAD
   - task: Bash@3
     displayName: Terraform show - ${{ parameters.component }}
     condition: and(succeeded(), in('${{ parameters.overrideAction }}', 'plan', 'apply'), ne(variables['System.PullRequest.PullRequestNumber'], ''), eq('${{ parameters.publishPlanResults }}', 'false'))
@@ -242,10 +241,7 @@
         az storage azcopy blob upload -c plan-txt --account-name tfplanviewersa -s $(System.DefaultWorkingDirectory)/$(buildRepoSuffix)/components/${{ parameters.component }}/tfplan-$(tfPlanName).txt -d "$(Build.Repository.Name)/$(System.PullRequest.PullRequestNumber)/tfplan-$(tfPlanName).txt" --subscription DTS-CFTPTL-INTSVC --account-key $(storage-account-primary-key)
       azureSubscription: ${{ parameters.serviceConnection }}
 
-  - task: TerraformCLI@1
-=======
   - task: TerraformCLI@2
->>>>>>> dd8405f1
     displayName: Terraform apply ${{ parameters.component }}
     ${{ if parameters.terraformEnvironmentVariables }}:
       env: ${{ parameters.terraformEnvironmentVariables  }}
