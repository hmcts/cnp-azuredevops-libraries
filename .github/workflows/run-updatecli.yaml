name: updatecli
on:
  pull_request: null
  workflow_dispatch: null
  schedule:
    # Run once a week
    - cron: '0 2 * * 1' # Every monday at 2am UTC
permissions:
  contents: write
  pull-requests: write
jobs:
  updatecli:
    runs-on: ubuntu-latest
    steps:
      - name: Checkout
        uses: actions/checkout@v4
      - name: Install Updatecli in the runner
        uses: updatecli/updatecli-action@v2
        with:
<<<<<<< HEAD
          version: v0.64.1
      - uses: tibdex/github-app-token@v1
=======
          version: v0.53.0
      - uses: tibdex/github-app-token@v2
>>>>>>> 56c60386
        id: generate-token
        with:
          app_id: ${{ secrets.DEPENDENCY_UPDATER_APP_ID }}
          private_key: ${{ secrets.DEPENDENCY_UPDATER_APP_PRIVATE_KEY }}
      - name: Run Updatecli in Dry Run mode
        run: updatecli diff --config ./updatecli/updatecli.d --values ./updatecli/values.github-action.yaml
        env:
          UPDATECLI_GITHUB_TOKEN: ${{ steps.generate-token.outputs.token }}
      - name: Run Updatecli in Apply mode
        if: github.ref == 'refs/heads/master'
        run: updatecli apply --config ./updatecli/updatecli.d --values ./updatecli/values.github-action.yaml
        env:
          UPDATECLI_GITHUB_TOKEN: ${{ steps.generate-token.outputs.token }}<|MERGE_RESOLUTION|>--- conflicted
+++ resolved
@@ -17,13 +17,8 @@
       - name: Install Updatecli in the runner
         uses: updatecli/updatecli-action@v2
         with:
-<<<<<<< HEAD
           version: v0.64.1
       - uses: tibdex/github-app-token@v1
-=======
-          version: v0.53.0
-      - uses: tibdex/github-app-token@v2
->>>>>>> 56c60386
         id: generate-token
         with:
           app_id: ${{ secrets.DEPENDENCY_UPDATER_APP_ID }}
